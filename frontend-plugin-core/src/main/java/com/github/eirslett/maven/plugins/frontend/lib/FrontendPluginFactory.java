--- conflicted
+++ resolved
@@ -21,17 +21,12 @@
     }
     
     public BowerRunner getBowerRunner() {
-<<<<<<< HEAD
-        return new DefaultBowerRunner(defaultPlatform, workingDirectory);
-    }
+        return new DefaultBowerRunner(getExecutorConfig());
+    }    
 
     public JspmRunner getJspmRunner() {
         return new DefaultJspmRunner(defaultPlatform, workingDirectory);
     }
-=======
-        return new DefaultBowerRunner(getExecutorConfig());
-    }    
->>>>>>> ef5e91e1
 
     public NpmRunner getNpmRunner(ProxyConfig proxy) {
         return new DefaultNpmRunner(getExecutorConfig(), proxy);
