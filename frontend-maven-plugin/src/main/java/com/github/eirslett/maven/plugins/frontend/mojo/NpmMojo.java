package com.github.eirslett.maven.plugins.frontend.mojo;

import java.io.File;

import com.github.eirslett.maven.plugins.frontend.lib.FrontendPluginFactory;
import com.github.eirslett.maven.plugins.frontend.lib.ProxyConfig;
import com.github.eirslett.maven.plugins.frontend.lib.TaskRunnerException;

import org.apache.maven.execution.MavenSession;
import org.apache.maven.plugin.AbstractMojo;
import org.apache.maven.plugin.MojoExecutionException;
import org.apache.maven.plugin.MojoFailureException;
import org.apache.maven.plugins.annotations.Component;
import org.apache.maven.plugins.annotations.LifecyclePhase;
import org.apache.maven.plugins.annotations.Mojo;
import org.apache.maven.plugins.annotations.Parameter;
import org.sonatype.plexus.build.incremental.BuildContext;

import static com.github.eirslett.maven.plugins.frontend.mojo.MojoUtils.setSLF4jLogger;

@Mojo(name="npm",  defaultPhase = LifecyclePhase.GENERATE_RESOURCES)
public final class NpmMojo extends AbstractMojo {

    /**
     * The base directory for running all Node commands. (Usually the directory that contains package.json)
     */
    @Parameter(defaultValue = "${basedir}", property = "workingDirectory", required = false)
    private File workingDirectory;

    /**
     * npm arguments. Default is "install".
     */
    @Parameter(defaultValue = "install", property = "arguments", required = false)
    private String arguments;

    @Parameter(property = "session", defaultValue = "${session}", readonly = true)
    private MavenSession session;
    
    @Component
    private BuildContext buildContext;

    /**
     * Skips the npm install
     */
    @Parameter(property = "skip.npm", defaultValue = "false", required = false)
    private Boolean skipNpm;

    @Override
    public void execute() throws MojoExecutionException, MojoFailureException {
<<<<<<< HEAD
        if (skipNpm) {
            getLog().info("Skipping npm install");
        }
        else {
=======
        File packageJson = new File(workingDirectory, "package.json");
        if (buildContext == null || buildContext.hasDelta(packageJson) || !buildContext.isIncremental()) {
>>>>>>> 00401d58
            try {
                setSLF4jLogger(getLog());

                ProxyConfig proxyConfig = MojoUtils.getProxyConfig(session);
<<<<<<< HEAD
                new FrontendPluginFactory(workingDirectory, proxyConfig).getNpmRunner()
                        .execute(arguments);
            } catch (TaskRunnerException e) {
                throw new MojoFailureException("Failed to run task", e);
            }
=======
                new FrontendPluginFactory(workingDirectory, proxyConfig).getNpmRunner().execute(arguments);
            } catch (TaskRunnerException e) {
                throw new MojoFailureException("Failed to run task", e);
            }
        } else {
            getLog().info("Skipping npm install as package.json unchanged");
>>>>>>> 00401d58
        }
    }
}<|MERGE_RESOLUTION|>--- conflicted
+++ resolved
@@ -47,33 +47,23 @@
 
     @Override
     public void execute() throws MojoExecutionException, MojoFailureException {
-<<<<<<< HEAD
         if (skipNpm) {
             getLog().info("Skipping npm install");
         }
         else {
-=======
-        File packageJson = new File(workingDirectory, "package.json");
-        if (buildContext == null || buildContext.hasDelta(packageJson) || !buildContext.isIncremental()) {
->>>>>>> 00401d58
-            try {
-                setSLF4jLogger(getLog());
-
-                ProxyConfig proxyConfig = MojoUtils.getProxyConfig(session);
-<<<<<<< HEAD
-                new FrontendPluginFactory(workingDirectory, proxyConfig).getNpmRunner()
-                        .execute(arguments);
-            } catch (TaskRunnerException e) {
-                throw new MojoFailureException("Failed to run task", e);
+            File packageJson = new File(workingDirectory, "package.json");
+            if (buildContext == null || buildContext.hasDelta(packageJson) || !buildContext.isIncremental()) {
+                try {
+                    setSLF4jLogger(getLog());
+    
+                    ProxyConfig proxyConfig = MojoUtils.getProxyConfig(session);
+                    new FrontendPluginFactory(workingDirectory, proxyConfig).getNpmRunner().execute(arguments);
+                } catch (TaskRunnerException e) {
+                    throw new MojoFailureException("Failed to run task", e);
+                }
+            } else {
+                getLog().info("Skipping npm install as package.json unchanged");
             }
-=======
-                new FrontendPluginFactory(workingDirectory, proxyConfig).getNpmRunner().execute(arguments);
-            } catch (TaskRunnerException e) {
-                throw new MojoFailureException("Failed to run task", e);
-            }
-        } else {
-            getLog().info("Skipping npm install as package.json unchanged");
->>>>>>> 00401d58
         }
     }
 }